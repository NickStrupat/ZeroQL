--- conflicted
+++ resolved
@@ -44,16 +44,12 @@
         "scalars",
         Description = "Custom scalars to use when generating the client. Example: --scalars Point=Geometry.Point --scalars Rect=Geometry.Rect",
         Converter = typeof(HeaderConverter))]
-<<<<<<< HEAD
-    public KeyValuePair<string, string>[]? CustomScalars { get; set; }
+    public KeyValuePair<string, string>[]? Scalars { get; set; }
 
     [CommandOption(
         "netstandard-compatibility",
         Description = "Enables netstandard compatibility during generation.")]
     public bool? NetstandardCompatibility { get; set; } = null;
-=======
-    public KeyValuePair<string, string>[]? Scalars { get; set; }
->>>>>>> 0536d761
     
     [CommandOption("force", 'f', Description = "Ignore checksum check and generate source code")]
     public bool Force { get; set; }
