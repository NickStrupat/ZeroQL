--- conflicted
+++ resolved
@@ -142,11 +142,6 @@
             .ToArray();
     }
 
-<<<<<<< HEAD
-    
-
-    private static IEnumerable<MemberDeclarationSyntax> GenerateTypes(ClassDefinition[] definitions, GraphQLNamedType? queryType, GraphQLNamedType? mutationType)
-=======
     private static ClassDeclarationSyntax GenerateEnumsInitializers(GraphQLEnumTypeDefinition[] enums)
     {
         var initializers = new StringBuilder();
@@ -203,8 +198,7 @@
         return classDeclarationSyntax;
     }
 
-    private static IReadOnlyList<ClassDeclarationSyntax> GenerateTypes(ClassDefinition[] definitions)
->>>>>>> bb79524d
+    private static IEnumerable<MemberDeclarationSyntax> GenerateTypes(ClassDefinition[] definitions, GraphQLNamedType? queryType, GraphQLNamedType? mutationType)
     {
         var csharpDefinitions = definitions
             .Select(o =>
